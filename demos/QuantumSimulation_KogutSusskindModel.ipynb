--- conflicted
+++ resolved
@@ -397,20 +397,13 @@
    },
    "outputs": [],
    "source": [
-<<<<<<< HEAD
     "qc_transpiled = transpile(qc, basis_gates=[\"x\", \"y\", \"z\", \"h\", \"s\", \"sdg\", \"t\", \"cx\"], optimization_level=3)\n",
     "qc_transpiled.measure_all()\n",
     "qc_transpiled.draw(\"mpl\")"
-=======
-    "#qc_transpiled = transpile(qc, basis_gates=[\"x\", \"y\", \"z\", \"h\", \"s\", \"sdg\", \"cx\"], optimization_level=3)\n",
-    "#qc_transpiled.measure_all()\n",
-    "#qc_transpiled.draw(\"mpl\")"
->>>>>>> 4f10c003
-   ]
-  },
-  {
-   "cell_type": "code",
-<<<<<<< HEAD
+   ]
+  },
+  {
+   "cell_type": "code",
    "execution_count": null,
    "id": "05f9ce8d-8db6-47cd-9beb-a891d95e746d",
    "metadata": {},
@@ -428,10 +421,7 @@
   },
   {
    "cell_type": "code",
-   "execution_count": null,
-=======
    "execution_count": 48,
->>>>>>> 4f10c003
    "id": "bf6fe5ae",
    "metadata": {},
    "outputs": [
@@ -448,24 +438,12 @@
     }
    ],
    "source": [
-<<<<<<< HEAD
     "shots = 1E5\n",
     "get_op_count(qc.decompose(), 1E5)\n",
     "print()\n",
     "get_op_count(qc_transpiled, 1.75E5)\n",
     "print()\n",
     "get_op_count(qc_unboxed, 1E5)"
-=======
-    "N_s = 2\n",
-    "T = 1\n",
-    "N_timesteps = 1\n",
-    "eta = 1\n",
-    "qc = construct_KS(N_s, T, N_timesteps, eta, depth=10, recursion_degree=3)\n",
-    "qc.draw(\"mpl\")\n",
-    "get_op_count(qc.decompose(), 1E4)\n",
-    "#print()\n",
-    "#get_op_count(qc_transpiled, 1E4)"
->>>>>>> 4f10c003
    ]
   },
   {
@@ -477,7 +455,6 @@
    },
    "outputs": [],
    "source": [
-<<<<<<< HEAD
     "result = execute_circuits(\n",
     "    qc_transpiled,\n",
     "    backend=\"quantinuum_H2-2E\",\n",
@@ -494,11 +471,6 @@
    "source": [
     "lqc = LogicalCircuit.from_physical_circuit(qc_transpiled, **steane_code)\n",
     "lqc.draw(\"mpl\")"
-=======
-    "lqc = LogicalCircuit.from_physical_circuit(qc, **steane_code)\n",
-    "#lqc.draw(\"mpl\")\n",
-    "\n"
->>>>>>> 4f10c003
    ]
   },
   {
