--- conflicted
+++ resolved
@@ -18,10 +18,6 @@
         "qiskit_addon_utils",
         "qiskit_ibm_runtime",
         "pytket",
-<<<<<<< HEAD
-        "pytket-qir",
-=======
->>>>>>> b52b59cf
         "pytket-qiskit",
         "pytket-quantinuum",
         "qbraid",
